--- conflicted
+++ resolved
@@ -1032,12 +1032,7 @@
 
 	}else{
 		expression(t, token_table, symbol_table, code);
-<<<<<<< HEAD
 		t = *vector_get(*token_table, token_table_index, Token);
-=======
-
-		t = get_next_token(token_table);
->>>>>>> 0919033c
 
 		if(t.type == TK_EQL){
 			t = get_next_token(token_table);
