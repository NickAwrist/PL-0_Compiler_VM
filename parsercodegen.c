--- conflicted
+++ resolved
@@ -943,19 +943,14 @@
 			if (symbol->kind != 2) {
 				err_with_pos("Expected identifier", symbol->string, t.pos);
 			}
-
+			
 			Token becomeToken = get_next_token(token_table);
 			if (becomeToken.type != TK_BECOME) {
 				err_with_pos("Expected \":=\" after identifier", "", becomeToken.pos);
 			}
 
-<<<<<<< HEAD
 			expression(*vector_get(*token_table, ++token_table_index, Token), token_table, symbol_table, code);
 			printf("AFTER EXPRESSION T IS %d\n", vector_get(*token_table, token_table_index, Token)->type);
-=======
-			expression(get_next_token(token_table), token_table, symbol_table, code);
-
->>>>>>> 11e7ea34
 			// emit STO sym.addr
 			vector_push(code, &(Inst){STO, 0, symbol->address}, sizeof(Inst));
 
@@ -963,7 +958,6 @@
 		}
 		
 		case TK_BEGIN: {
-<<<<<<< HEAD
 			do {
 				debug("---- Start ----\n");
 				t = get_next_token(token_table);
@@ -980,24 +974,6 @@
 				err_with_pos("Expected \";\" or \"end\"", "", t.pos);
 			}
 		
-=======
-			while (true) {
-				statement(get_next_token(token_table), token_table, symbol_table, code);
-
-				Token next_token = get_next_token(token_table);
-
-				if (next_token.type != TK_SEMICOLON) {
-					token_table_index--;
-					break;
-				}
-			}
-
-			const Token end_token = get_next_token(token_table);
-			if (end_token.type != TK_END) {
-				err_with_pos("Expected \"end\"", "", end_token.pos);
-			}
-
->>>>>>> 11e7ea34
 			break;
 		}
 		case TK_IF: {
